[![Build Status](https://travis-ci.org/OCA/maintainers-tools.svg?branch=master)](https://travis-ci.org/OCA/maintainers-tools)
[![Coverage Status](https://img.shields.io/coveralls/OCA/maintainers-tools.svg)](https://coveralls.io/r/OCA/maintainers-tools?branch=master)

# OCA Maintainers Tools

## Installation

    $ git clone git@github.com:OCA/maintainers-tools.git
    $ cd maintainers-tools
    $ virtualenv env
    $ . env/bin/activate
    $ python setup.py install

If you want to use the `oca-copy-branches` command, you also have to install:
https://github.com/felipec/git-remote-bzr. `git-remote-bzr` must be in the
`$PATH`.

## Usage

Get a token from Github, you may have to delete the existing one from Account settings -> Applications -> Personnal Access Token

    $ oca-github-login USERNAME

**Copy the users from the teams configured on community.odoo.com to the GitHub teams**

Goal: members of the teams should never be added directly on GitHub.
They should be added on https://community.odoo.com. This script will
sync all the teams from odoo to GitHub.

Prerequisites:

* Your odoo user must have read accesses to the projects and users.
* The partners on odoo must have their GitHub login set otherwise they won't
  be added in the GitHub teams.
* Your GitHub user must have owners rights on the OCA organization to be
  able to add or remove members.
* The odoo project must have the same name than the GitHub teams.

Run the script in "dry-run" mode:

    $ oca-copy-maintainers --dry-run

Apply the changes on GitHub:

    $ oca-copy-maintainers

The first time it runs, it will ask you for your odoo's username and
password. You may store them using the `--store` option, but be warned
that the password is stored in clear text.


**Migrate the Launchpad branches to GitHub**

The mapping of the branches is in `tools/branches.yaml`.
When running:

    $ oca-copy-branches PATH

all the Launchpad branches will be fetched (as `git` repositories with `git-remote-bzr` in `PATH`).
The default mode of execution is a `dry run` mode, it will not push the branches to GitHub.
If you want to push the branches to GitHub, run:

    $ oca-copy-branches PATH --push

To copy the branches of a particular project, put the name of the project (the GitHub's one):

    $ oca-copy-branches PATH --projects OCA/magento-connector

The same tool can also be used to move other branches to GitHub, see
https://github.com/OCA/maintainers-tools/wiki/How-to-move-a-Merge-Proposal-to-GitHub

**Set labels on OCA repository on GitHub**

Set standardized labels to ease the issue workflow on all repositories with same colors
This tools will also warn you what are the specific labels on some repository

    $ oca-set-repo-labels


**Auto fix pep8 guidelines**

To auto fix pep8 guidelines of your code you can run:

    $ oca-autopep8 -ri PATH

This script overwrite with monkey patch the original script of [autopep8](https://github.com/hhatto/autopep8)
to support custom code refactoring.

* List of errors added:

    - `CW0001` Class name with snake_case style found, should use CamelCase.
<<<<<<< HEAD
    - `CW0002` Delete vim comment.
=======
    - `CW0003` Coding comment, should use `# coding: utf-8`. (Replace)
    - `CW0004` Missing coding comment. (Insert)
>>>>>>> 99ac567d

More info of original autopep8 [here](https://pypi.python.org/pypi/autopep8/)

You can rename snake_case to CamelCase with next command:
    $ oca-autopep8 -ri --select=CW0001 PATH

<<<<<<< HEAD
You can delete vim comment
    $ oca-autopep8 -ri --select=CW0002,W391 PATH
=======
You can fix coding comment with next command:
    $ oca-autopep8 -ri --select=CW0003,CW0004 PATH

>>>>>>> 99ac567d

## Developers

As a developer, you want to launch the scripts without installing the
egg. 

    $ git clone git@github.com:OCA/maintainers-tools.git
    $ cd maintainers-tools
    $ virtualenv env
    $ . env/bin/activate
    $ pip install -e .

**Get a token from Github**

    $ python -m tools.github_login USERNAME

**Run a script**

    $ python -m tools.copy_maintainers

You can use the `GITHUB_TOKEN` environment variable to specify the token

    $ GITHUB_TOKEN=xxx python -m tools.copy_maintainers<|MERGE_RESOLUTION|>--- conflicted
+++ resolved
@@ -89,26 +89,20 @@
 * List of errors added:
 
     - `CW0001` Class name with snake_case style found, should use CamelCase.
-<<<<<<< HEAD
     - `CW0002` Delete vim comment.
-=======
     - `CW0003` Coding comment, should use `# coding: utf-8`. (Replace)
     - `CW0004` Missing coding comment. (Insert)
->>>>>>> 99ac567d
 
 More info of original autopep8 [here](https://pypi.python.org/pypi/autopep8/)
 
 You can rename snake_case to CamelCase with next command:
     $ oca-autopep8 -ri --select=CW0001 PATH
 
-<<<<<<< HEAD
 You can delete vim comment
     $ oca-autopep8 -ri --select=CW0002,W391 PATH
-=======
+
 You can fix coding comment with next command:
     $ oca-autopep8 -ri --select=CW0003,CW0004 PATH
-
->>>>>>> 99ac567d
 
 ## Developers
 
